//! This example shows off the various Bevy Feathers widgets.

use bevy::{
    color::palettes,
    feathers::{
        controls::{
            button, checkbox, color_slider, color_swatch, radio, slider, toggle_switch,
            ButtonProps, ButtonVariant, CheckboxProps, ColorChannel, ColorSlider, ColorSliderProps,
            ColorSwatch, SliderBaseColor, SliderProps, ToggleSwitchProps,
        },
        dark_theme::create_dark_theme,
        rounded_corners::RoundedCorners,
        theme::{ThemeBackgroundColor, ThemedText, UiTheme},
        tokens, FeathersPlugins,
    },
    input_focus::tab_navigation::TabGroup,
    prelude::*,
    ui::{Checked, InteractionDisabled},
    ui_widgets::{
        Activate, Callback, RadioButton, RadioGroup, SliderPrecision, SliderStep, SliderValue,
<<<<<<< HEAD
        ValueChange,
=======
        UiWidgetsPlugins, ValueChange,
>>>>>>> 4942b912
    },
};

/// A struct to hold the state of various widgets shown in the demo.
#[derive(Resource)]
struct DemoWidgetStates {
    rgb_color: Srgba,
    hsl_color: Hsla,
}

#[derive(Component, Clone, Copy, PartialEq)]
enum SwatchType {
    Rgb,
    Hsl,
}

fn main() {
    App::new()
<<<<<<< HEAD
        .add_plugins((DefaultPlugins, FeathersPlugins))
=======
        .add_plugins((
            DefaultPlugins,
            UiWidgetsPlugins,
            InputDispatchPlugin,
            TabNavigationPlugin,
            FeathersPlugin,
        ))
>>>>>>> 4942b912
        .insert_resource(UiTheme(create_dark_theme()))
        .insert_resource(DemoWidgetStates {
            rgb_color: palettes::tailwind::EMERALD_800.with_alpha(0.7),
            hsl_color: palettes::tailwind::AMBER_800.into(),
        })
        .add_systems(Startup, setup)
        .add_systems(Update, update_colors)
        .run();
}

fn setup(mut commands: Commands) {
    // ui camera
    commands.spawn(Camera2d);
    let root = demo_root(&mut commands);
    commands.spawn(root);
}

fn demo_root(commands: &mut Commands) -> impl Bundle {
    // Update radio button states based on notification from radio group.
    let radio_exclusion = commands.register_system(
        |ent: In<Activate>, q_radio: Query<Entity, With<RadioButton>>, mut commands: Commands| {
            for radio in q_radio.iter() {
                if radio == ent.0 .0 {
                    commands.entity(radio).insert(Checked);
                } else {
                    commands.entity(radio).remove::<Checked>();
                }
            }
        },
    );

    let change_red = commands.register_system(
        |change: In<ValueChange<f32>>, mut color: ResMut<DemoWidgetStates>| {
            color.rgb_color.red = change.value;
        },
    );

    let change_green = commands.register_system(
        |change: In<ValueChange<f32>>, mut color: ResMut<DemoWidgetStates>| {
            color.rgb_color.green = change.value;
        },
    );

    let change_blue = commands.register_system(
        |change: In<ValueChange<f32>>, mut color: ResMut<DemoWidgetStates>| {
            color.rgb_color.blue = change.value;
        },
    );

    let change_alpha = commands.register_system(
        |change: In<ValueChange<f32>>, mut color: ResMut<DemoWidgetStates>| {
            color.rgb_color.alpha = change.value;
        },
    );

    let change_hue = commands.register_system(
        |change: In<ValueChange<f32>>, mut color: ResMut<DemoWidgetStates>| {
            color.hsl_color.hue = change.value;
        },
    );

    let change_saturation = commands.register_system(
        |change: In<ValueChange<f32>>, mut color: ResMut<DemoWidgetStates>| {
            color.hsl_color.saturation = change.value;
        },
    );

    let change_lightness = commands.register_system(
        |change: In<ValueChange<f32>>, mut color: ResMut<DemoWidgetStates>| {
            color.hsl_color.lightness = change.value;
        },
    );

    (
        Node {
            width: percent(100),
            height: percent(100),
            align_items: AlignItems::Start,
            justify_content: JustifyContent::Start,
            display: Display::Flex,
            flex_direction: FlexDirection::Column,
            row_gap: px(10),
            ..default()
        },
        TabGroup::default(),
        ThemeBackgroundColor(tokens::WINDOW_BG),
        children![(
            Node {
                display: Display::Flex,
                flex_direction: FlexDirection::Column,
                align_items: AlignItems::Stretch,
                justify_content: JustifyContent::Start,
                padding: UiRect::all(px(8)),
                row_gap: px(8),
                width: percent(30),
                min_width: px(200),
                ..default()
            },
            children![
                (
                    Node {
                        display: Display::Flex,
                        flex_direction: FlexDirection::Row,
                        align_items: AlignItems::Center,
                        justify_content: JustifyContent::Start,
                        column_gap: px(8),
                        ..default()
                    },
                    children![
                        button(
                            ButtonProps {
                                on_click: Callback::System(commands.register_system(
                                    |_: In<Activate>| {
                                        info!("Normal button clicked!");
                                    }
                                )),
                                ..default()
                            },
                            (),
                            Spawn((Text::new("Normal"), ThemedText))
                        ),
                        button(
                            ButtonProps {
                                on_click: Callback::System(commands.register_system(
                                    |_: In<Activate>| {
                                        info!("Disabled button clicked!");
                                    }
                                )),
                                ..default()
                            },
                            InteractionDisabled,
                            Spawn((Text::new("Disabled"), ThemedText))
                        ),
                        button(
                            ButtonProps {
                                on_click: Callback::System(commands.register_system(
                                    |_: In<Activate>| {
                                        info!("Primary button clicked!");
                                    }
                                )),
                                variant: ButtonVariant::Primary,
                                ..default()
                            },
                            (),
                            Spawn((Text::new("Primary"), ThemedText))
                        ),
                    ]
                ),
                (
                    Node {
                        display: Display::Flex,
                        flex_direction: FlexDirection::Row,
                        align_items: AlignItems::Center,
                        justify_content: JustifyContent::Start,
                        column_gap: px(1),
                        ..default()
                    },
                    children![
                        button(
                            ButtonProps {
                                on_click: Callback::System(commands.register_system(
                                    |_: In<Activate>| {
                                        info!("Left button clicked!");
                                    }
                                )),
                                corners: RoundedCorners::Left,
                                ..default()
                            },
                            (),
                            Spawn((Text::new("Left"), ThemedText))
                        ),
                        button(
                            ButtonProps {
                                on_click: Callback::System(commands.register_system(
                                    |_: In<Activate>| {
                                        info!("Center button clicked!");
                                    }
                                )),
                                corners: RoundedCorners::None,
                                ..default()
                            },
                            (),
                            Spawn((Text::new("Center"), ThemedText))
                        ),
                        button(
                            ButtonProps {
                                on_click: Callback::System(commands.register_system(
                                    |_: In<Activate>| {
                                        info!("Right button clicked!");
                                    }
                                )),
                                variant: ButtonVariant::Primary,
                                corners: RoundedCorners::Right,
                            },
                            (),
                            Spawn((Text::new("Right"), ThemedText))
                        ),
                    ]
                ),
                button(
                    ButtonProps {
                        on_click: Callback::System(commands.register_system(|_: In<Activate>| {
                            info!("Wide button clicked!");
                        })),
                        ..default()
                    },
                    (),
                    Spawn((Text::new("Button"), ThemedText))
                ),
                checkbox(
                    CheckboxProps {
                        on_change: Callback::Ignore,
                    },
                    Checked,
                    Spawn((Text::new("Checkbox"), ThemedText))
                ),
                checkbox(
                    CheckboxProps {
                        on_change: Callback::Ignore,
                    },
                    InteractionDisabled,
                    Spawn((Text::new("Disabled"), ThemedText))
                ),
                checkbox(
                    CheckboxProps {
                        on_change: Callback::Ignore,
                    },
                    (InteractionDisabled, Checked),
                    Spawn((Text::new("Disabled+Checked"), ThemedText))
                ),
                (
                    Node {
                        display: Display::Flex,
                        flex_direction: FlexDirection::Column,
                        row_gap: px(4),
                        ..default()
                    },
                    RadioGroup {
                        on_change: Callback::System(radio_exclusion),
                    },
                    children![
                        radio(Checked, Spawn((Text::new("One"), ThemedText))),
                        radio((), Spawn((Text::new("Two"), ThemedText))),
                        radio((), Spawn((Text::new("Three"), ThemedText))),
                        radio(
                            InteractionDisabled,
                            Spawn((Text::new("Disabled"), ThemedText))
                        ),
                    ]
                ),
                (
                    Node {
                        display: Display::Flex,
                        flex_direction: FlexDirection::Row,
                        align_items: AlignItems::Center,
                        justify_content: JustifyContent::Start,
                        column_gap: px(8),
                        ..default()
                    },
                    children![
                        toggle_switch(
                            ToggleSwitchProps {
                                on_change: Callback::Ignore,
                            },
                            (),
                        ),
                        toggle_switch(
                            ToggleSwitchProps {
                                on_change: Callback::Ignore,
                            },
                            InteractionDisabled,
                        ),
                        toggle_switch(
                            ToggleSwitchProps {
                                on_change: Callback::Ignore,
                            },
                            (InteractionDisabled, Checked),
                        ),
                    ]
                ),
                slider(
                    SliderProps {
                        max: 100.0,
                        value: 20.0,
                        ..default()
                    },
                    (SliderStep(10.), SliderPrecision(2)),
                ),
                (
                    Node {
                        display: Display::Flex,
                        flex_direction: FlexDirection::Row,
                        justify_content: JustifyContent::SpaceBetween,
                        ..default()
                    },
                    children![Text("Srgba".to_owned()), color_swatch(SwatchType::Rgb),]
                ),
                color_slider(
                    ColorSliderProps {
                        value: 0.5,
                        on_change: Callback::System(change_red),
                        channel: ColorChannel::Red
                    },
                    ()
                ),
                color_slider(
                    ColorSliderProps {
                        value: 0.5,
                        on_change: Callback::System(change_green),
                        channel: ColorChannel::Green
                    },
                    ()
                ),
                color_slider(
                    ColorSliderProps {
                        value: 0.5,
                        on_change: Callback::System(change_blue),
                        channel: ColorChannel::Blue
                    },
                    ()
                ),
                color_slider(
                    ColorSliderProps {
                        value: 0.5,
                        on_change: Callback::System(change_alpha),
                        channel: ColorChannel::Alpha
                    },
                    ()
                ),
                (
                    Node {
                        display: Display::Flex,
                        flex_direction: FlexDirection::Row,
                        justify_content: JustifyContent::SpaceBetween,
                        ..default()
                    },
                    children![Text("Hsl".to_owned()), color_swatch(SwatchType::Hsl),]
                ),
                color_slider(
                    ColorSliderProps {
                        value: 0.5,
                        on_change: Callback::System(change_hue),
                        channel: ColorChannel::HslHue
                    },
                    ()
                ),
                color_slider(
                    ColorSliderProps {
                        value: 0.5,
                        on_change: Callback::System(change_saturation),
                        channel: ColorChannel::HslSaturation
                    },
                    ()
                ),
                color_slider(
                    ColorSliderProps {
                        value: 0.5,
                        on_change: Callback::System(change_lightness),
                        channel: ColorChannel::HslLightness
                    },
                    ()
                )
            ]
        ),],
    )
}

fn update_colors(
    colors: Res<DemoWidgetStates>,
    mut sliders: Query<(Entity, &ColorSlider, &mut SliderBaseColor)>,
    swatches: Query<(&SwatchType, &Children), With<ColorSwatch>>,
    mut commands: Commands,
) {
    if colors.is_changed() {
        for (slider_ent, slider, mut base) in sliders.iter_mut() {
            match slider.channel {
                ColorChannel::Red => {
                    base.0 = colors.rgb_color.into();
                    commands
                        .entity(slider_ent)
                        .insert(SliderValue(colors.rgb_color.red));
                }
                ColorChannel::Green => {
                    base.0 = colors.rgb_color.into();
                    commands
                        .entity(slider_ent)
                        .insert(SliderValue(colors.rgb_color.green));
                }
                ColorChannel::Blue => {
                    base.0 = colors.rgb_color.into();
                    commands
                        .entity(slider_ent)
                        .insert(SliderValue(colors.rgb_color.blue));
                }
                ColorChannel::HslHue => {
                    base.0 = colors.hsl_color.into();
                    commands
                        .entity(slider_ent)
                        .insert(SliderValue(colors.hsl_color.hue));
                }
                ColorChannel::HslSaturation => {
                    base.0 = colors.hsl_color.into();
                    commands
                        .entity(slider_ent)
                        .insert(SliderValue(colors.hsl_color.saturation));
                }
                ColorChannel::HslLightness => {
                    base.0 = colors.hsl_color.into();
                    commands
                        .entity(slider_ent)
                        .insert(SliderValue(colors.hsl_color.lightness));
                }
                ColorChannel::Alpha => {
                    base.0 = colors.rgb_color.into();
                    commands
                        .entity(slider_ent)
                        .insert(SliderValue(colors.rgb_color.alpha));
                }
            }
        }

        for (swatch_type, children) in swatches.iter() {
            commands
                .entity(children[0])
                .insert(BackgroundColor(match swatch_type {
                    SwatchType::Rgb => colors.rgb_color.into(),
                    SwatchType::Hsl => colors.hsl_color.into(),
                }));
        }
    }
}<|MERGE_RESOLUTION|>--- conflicted
+++ resolved
@@ -18,11 +18,7 @@
     ui::{Checked, InteractionDisabled},
     ui_widgets::{
         Activate, Callback, RadioButton, RadioGroup, SliderPrecision, SliderStep, SliderValue,
-<<<<<<< HEAD
-        ValueChange,
-=======
         UiWidgetsPlugins, ValueChange,
->>>>>>> 4942b912
     },
 };
 
@@ -41,17 +37,7 @@
 
 fn main() {
     App::new()
-<<<<<<< HEAD
         .add_plugins((DefaultPlugins, FeathersPlugins))
-=======
-        .add_plugins((
-            DefaultPlugins,
-            UiWidgetsPlugins,
-            InputDispatchPlugin,
-            TabNavigationPlugin,
-            FeathersPlugin,
-        ))
->>>>>>> 4942b912
         .insert_resource(UiTheme(create_dark_theme()))
         .insert_resource(DemoWidgetStates {
             rgb_color: palettes::tailwind::EMERALD_800.with_alpha(0.7),
