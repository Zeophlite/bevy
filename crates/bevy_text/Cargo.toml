[package]
name = "bevy_text"
version = "0.17.0-dev"
edition = "2024"
description = "Provides text functionality for Bevy Engine"
homepage = "https://bevy.org"
repository = "https://github.com/bevyengine/bevy"
license = "MIT OR Apache-2.0"
keywords = ["bevy"]

[features]
default_font = []

[dependencies]
# bevy
bevy_app = { path = "../bevy_app", version = "0.17.0-dev" }
bevy_asset = { path = "../bevy_asset", version = "0.17.0-dev" }
bevy_color = { path = "../bevy_color", version = "0.17.0-dev" }
bevy_derive = { path = "../bevy_derive", version = "0.17.0-dev" }
bevy_ecs = { path = "../bevy_ecs", version = "0.17.0-dev" }
bevy_image = { path = "../bevy_image", version = "0.17.0-dev" }
bevy_log = { path = "../bevy_log", version = "0.17.0-dev" }
bevy_math = { path = "../bevy_math", version = "0.17.0-dev" }
bevy_reflect = { path = "../bevy_reflect", version = "0.17.0-dev" }
<<<<<<< HEAD
bevy_camera = { path = "../bevy_camera", version = "0.17.0-dev" }
bevy_render = { path = "../bevy_render", version = "0.17.0-dev" }
bevy_sprite = { path = "../bevy_sprite", version = "0.17.0-dev" }
bevy_time = { path = "../bevy_time", version = "0.17.0-dev" }
bevy_transform = { path = "../bevy_transform", version = "0.17.0-dev" }
bevy_window = { path = "../bevy_window", version = "0.17.0-dev" }
=======
>>>>>>> 2ee58ee7
bevy_utils = { path = "../bevy_utils", version = "0.17.0-dev" }
bevy_platform = { path = "../bevy_platform", version = "0.17.0-dev", default-features = false, features = [
  "std",
  "serialize",
] }

# other
wgpu-types = { version = "26", default-features = false }
cosmic-text = { version = "0.14", features = ["shape-run-cache"] }
thiserror = { version = "2", default-features = false }
serde = { version = "1", features = ["derive"] }
smallvec = { version = "1", default-features = false }
sys-locale = "0.3.0"
tracing = { version = "0.1", default-features = false, features = ["std"] }

[lints]
workspace = true

[package.metadata.docs.rs]
rustdoc-args = ["-Zunstable-options", "--generate-link-to-definition"]
all-features = true<|MERGE_RESOLUTION|>--- conflicted
+++ resolved
@@ -22,15 +22,7 @@
 bevy_log = { path = "../bevy_log", version = "0.17.0-dev" }
 bevy_math = { path = "../bevy_math", version = "0.17.0-dev" }
 bevy_reflect = { path = "../bevy_reflect", version = "0.17.0-dev" }
-<<<<<<< HEAD
-bevy_camera = { path = "../bevy_camera", version = "0.17.0-dev" }
-bevy_render = { path = "../bevy_render", version = "0.17.0-dev" }
-bevy_sprite = { path = "../bevy_sprite", version = "0.17.0-dev" }
 bevy_time = { path = "../bevy_time", version = "0.17.0-dev" }
-bevy_transform = { path = "../bevy_transform", version = "0.17.0-dev" }
-bevy_window = { path = "../bevy_window", version = "0.17.0-dev" }
-=======
->>>>>>> 2ee58ee7
 bevy_utils = { path = "../bevy_utils", version = "0.17.0-dev" }
 bevy_platform = { path = "../bevy_platform", version = "0.17.0-dev", default-features = false, features = [
   "std",
