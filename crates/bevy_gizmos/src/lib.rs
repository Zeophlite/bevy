--- conflicted
+++ resolved
@@ -70,50 +70,9 @@
     system::{Res, ResMut},
 };
 use bevy_reflect::TypePath;
-#[cfg(feature = "bevy_render")]
-use bevy_render::render_resource::BindGroupLayoutDescriptor;
-#[cfg(feature = "bevy_render")]
-use bevy_render::render_resource::PipelineCache;
 
 use crate::{config::ErasedGizmoConfigGroup, gizmos::GizmoBuffer};
 
-<<<<<<< HEAD
-#[cfg(feature = "bevy_render")]
-use {
-    crate::retained::extract_linegizmos,
-    bevy_asset::AssetId,
-    bevy_ecs::{
-        component::Component,
-        entity::Entity,
-        query::ROQueryItem,
-        system::{
-            lifetimeless::{Read, SRes},
-            Commands, SystemParamItem,
-        },
-    },
-    bevy_math::{Affine3, Affine3A, Vec4},
-    bevy_render::{
-        extract_component::{ComponentUniforms, DynamicUniformIndex, UniformComponentPlugin},
-        render_asset::{PrepareAssetError, RenderAsset, RenderAssetPlugin, RenderAssets},
-        render_phase::{PhaseItem, RenderCommand, RenderCommandResult, TrackedRenderPass},
-        render_resource::{
-            binding_types::uniform_buffer, BindGroup, BindGroupEntries, BindGroupLayoutEntries,
-            Buffer, BufferInitDescriptor, BufferUsages, ShaderStages, ShaderType, VertexFormat,
-        },
-        renderer::RenderDevice,
-        sync_world::{MainEntity, TemporaryRenderEntity},
-        Extract, ExtractSchedule, Render, RenderApp, RenderStartup, RenderSystems,
-    },
-    bytemuck::cast_slice,
-};
-
-#[cfg(all(
-    feature = "bevy_render",
-    any(feature = "bevy_pbr", feature = "bevy_sprite_render"),
-))]
-use bevy_render::render_resource::{VertexAttribute, VertexStepMode};
-=======
->>>>>>> 1e7f4931
 use bevy_time::Fixed;
 use bevy_utils::TypeIdMap;
 use config::{DefaultGizmoConfigGroup, GizmoConfig, GizmoConfigGroup, GizmoConfigStore};
@@ -341,112 +300,6 @@
     }
 }
 
-<<<<<<< HEAD
-#[cfg(feature = "bevy_render")]
-fn init_line_gizmo_uniform_bind_group_layout(mut commands: Commands) {
-    let line_layout = BindGroupLayoutDescriptor::new(
-        "LineGizmoUniform layout",
-        &BindGroupLayoutEntries::single(
-            ShaderStages::VERTEX,
-            uniform_buffer::<LineGizmoUniform>(true),
-        ),
-    );
-
-    commands.insert_resource(LineGizmoUniformBindgroupLayout {
-        layout: line_layout,
-    });
-}
-
-#[cfg(feature = "bevy_render")]
-fn extract_gizmo_data(
-    mut commands: Commands,
-    handles: Extract<Res<GizmoHandles>>,
-    config: Extract<Res<GizmoConfigStore>>,
-) {
-    use bevy_utils::once;
-    use config::GizmoLineStyle;
-    use tracing::warn;
-
-    for (group_type_id, handle) in &handles.handles {
-        let Some((config, _)) = config.get_config_dyn(group_type_id) else {
-            continue;
-        };
-
-        if !config.enabled {
-            continue;
-        }
-
-        let Some(handle) = handle else {
-            continue;
-        };
-
-        let joints_resolution = if let GizmoLineJoint::Round(resolution) = config.line.joints {
-            resolution
-        } else {
-            0
-        };
-
-        let (gap_scale, line_scale) = if let GizmoLineStyle::Dashed {
-            gap_scale,
-            line_scale,
-        } = config.line.style
-        {
-            if gap_scale <= 0.0 {
-                once!(warn!("When using gizmos with the line style `GizmoLineStyle::Dashed{{..}}` the gap scale should be greater than zero."));
-            }
-            if line_scale <= 0.0 {
-                once!(warn!("When using gizmos with the line style `GizmoLineStyle::Dashed{{..}}` the line scale should be greater than zero."));
-            }
-            (gap_scale, line_scale)
-        } else {
-            (1.0, 1.0)
-        };
-
-        commands.spawn((
-            LineGizmoUniform {
-                world_from_local: Affine3::from(&Affine3A::IDENTITY).to_transpose(),
-                line_width: config.line.width,
-                depth_bias: config.depth_bias,
-                joints_resolution,
-                gap_scale,
-                line_scale,
-                #[cfg(feature = "webgl")]
-                _padding: Default::default(),
-            },
-            #[cfg(any(feature = "bevy_pbr", feature = "bevy_sprite_render"))]
-            GizmoMeshConfig {
-                line_perspective: config.line.perspective,
-                line_style: config.line.style,
-                line_joints: config.line.joints,
-                render_layers: config.render_layers.clone(),
-                handle: handle.clone(),
-            },
-            // The immediate mode API does not have a main world entity to refer to,
-            // but we do need MainEntity on this render entity for the systems to find it.
-            MainEntity::from(Entity::PLACEHOLDER),
-            TemporaryRenderEntity,
-        ));
-    }
-}
-
-#[cfg(feature = "bevy_render")]
-#[derive(Component, ShaderType, Clone, Copy)]
-struct LineGizmoUniform {
-    world_from_local: [Vec4; 3],
-    line_width: f32,
-    depth_bias: f32,
-    // Only used by gizmo line t if the current configs `line_joints` is set to `GizmoLineJoint::Round(_)`
-    joints_resolution: u32,
-    // Only used if the current configs `line_style` is set to `GizmoLineStyle::Dashed{_}`
-    gap_scale: f32,
-    line_scale: f32,
-    /// WebGL2 structs must be 16 byte aligned.
-    #[cfg(feature = "webgl")]
-    _padding: bevy_math::Vec3,
-}
-
-=======
->>>>>>> 1e7f4931
 /// A collection of gizmos.
 ///
 /// Has the same gizmo drawing API as [`Gizmos`](crate::gizmos::Gizmos).
@@ -483,359 +336,4 @@
     fn default() -> Self {
         GizmoAsset::new()
     }
-<<<<<<< HEAD
-}
-
-#[cfg(feature = "bevy_render")]
-#[derive(Debug, Clone)]
-struct GpuLineGizmo {
-    list_position_buffer: Buffer,
-    list_color_buffer: Buffer,
-    list_vertex_count: u32,
-    strip_position_buffer: Buffer,
-    strip_color_buffer: Buffer,
-    strip_vertex_count: u32,
-}
-
-#[cfg(feature = "bevy_render")]
-impl RenderAsset for GpuLineGizmo {
-    type SourceAsset = GizmoAsset;
-    type Param = SRes<RenderDevice>;
-
-    fn prepare_asset(
-        gizmo: Self::SourceAsset,
-        _: AssetId<Self::SourceAsset>,
-        render_device: &mut SystemParamItem<Self::Param>,
-        _: Option<&Self>,
-    ) -> Result<Self, PrepareAssetError<Self::SourceAsset>> {
-        let list_position_buffer = render_device.create_buffer_with_data(&BufferInitDescriptor {
-            usage: BufferUsages::VERTEX,
-            label: Some("LineGizmo Position Buffer"),
-            contents: cast_slice(&gizmo.buffer.list_positions),
-        });
-
-        let list_color_buffer = render_device.create_buffer_with_data(&BufferInitDescriptor {
-            usage: BufferUsages::VERTEX,
-            label: Some("LineGizmo Color Buffer"),
-            contents: cast_slice(&gizmo.buffer.list_colors),
-        });
-
-        let strip_position_buffer = render_device.create_buffer_with_data(&BufferInitDescriptor {
-            usage: BufferUsages::VERTEX,
-            label: Some("LineGizmo Strip Position Buffer"),
-            contents: cast_slice(&gizmo.buffer.strip_positions),
-        });
-
-        let strip_color_buffer = render_device.create_buffer_with_data(&BufferInitDescriptor {
-            usage: BufferUsages::VERTEX,
-            label: Some("LineGizmo Strip Color Buffer"),
-            contents: cast_slice(&gizmo.buffer.strip_colors),
-        });
-
-        Ok(GpuLineGizmo {
-            list_position_buffer,
-            list_color_buffer,
-            list_vertex_count: gizmo.buffer.list_positions.len() as u32,
-            strip_position_buffer,
-            strip_color_buffer,
-            strip_vertex_count: gizmo.buffer.strip_positions.len() as u32,
-        })
-    }
-}
-
-#[cfg(feature = "bevy_render")]
-#[derive(Resource)]
-struct LineGizmoUniformBindgroupLayout {
-    layout: BindGroupLayoutDescriptor,
-}
-
-#[cfg(feature = "bevy_render")]
-#[derive(Resource)]
-struct LineGizmoUniformBindgroup {
-    bindgroup: BindGroup,
-}
-
-#[cfg(feature = "bevy_render")]
-fn prepare_line_gizmo_bind_group(
-    mut commands: Commands,
-    line_gizmo_uniform_layout: Res<LineGizmoUniformBindgroupLayout>,
-    render_device: Res<RenderDevice>,
-    pipeline_cache: Res<PipelineCache>,
-    line_gizmo_uniforms: Res<ComponentUniforms<LineGizmoUniform>>,
-) {
-    if let Some(binding) = line_gizmo_uniforms.uniforms().binding() {
-        commands.insert_resource(LineGizmoUniformBindgroup {
-            bindgroup: render_device.create_bind_group(
-                "LineGizmoUniform bindgroup",
-                &pipeline_cache.get_bind_group_layout(&line_gizmo_uniform_layout.layout),
-                &BindGroupEntries::single(binding),
-            ),
-        });
-    }
-}
-
-#[cfg(feature = "bevy_render")]
-struct SetLineGizmoBindGroup<const I: usize>;
-#[cfg(feature = "bevy_render")]
-impl<const I: usize, P: PhaseItem> RenderCommand<P> for SetLineGizmoBindGroup<I> {
-    type Param = SRes<LineGizmoUniformBindgroup>;
-    type ViewQuery = ();
-    type ItemQuery = Read<DynamicUniformIndex<LineGizmoUniform>>;
-
-    #[inline]
-    fn render<'w>(
-        _item: &P,
-        _view: ROQueryItem<'w, '_, Self::ViewQuery>,
-        uniform_index: Option<ROQueryItem<'w, '_, Self::ItemQuery>>,
-        bind_group: SystemParamItem<'w, '_, Self::Param>,
-        pass: &mut TrackedRenderPass<'w>,
-    ) -> RenderCommandResult {
-        let Some(uniform_index) = uniform_index else {
-            return RenderCommandResult::Skip;
-        };
-        pass.set_bind_group(
-            I,
-            &bind_group.into_inner().bindgroup,
-            &[uniform_index.index()],
-        );
-        RenderCommandResult::Success
-    }
-}
-
-#[cfg(feature = "bevy_render")]
-struct DrawLineGizmo<const STRIP: bool>;
-#[cfg(all(
-    feature = "bevy_render",
-    any(feature = "bevy_pbr", feature = "bevy_sprite_render")
-))]
-impl<P: PhaseItem, const STRIP: bool> RenderCommand<P> for DrawLineGizmo<STRIP> {
-    type Param = SRes<RenderAssets<GpuLineGizmo>>;
-    type ViewQuery = ();
-    type ItemQuery = Read<GizmoMeshConfig>;
-
-    #[inline]
-    fn render<'w>(
-        _item: &P,
-        _view: ROQueryItem<'w, '_, Self::ViewQuery>,
-        config: Option<ROQueryItem<'w, '_, Self::ItemQuery>>,
-        line_gizmos: SystemParamItem<'w, '_, Self::Param>,
-        pass: &mut TrackedRenderPass<'w>,
-    ) -> RenderCommandResult {
-        let Some(config) = config else {
-            return RenderCommandResult::Skip;
-        };
-        let Some(line_gizmo) = line_gizmos.into_inner().get(&config.handle) else {
-            return RenderCommandResult::Skip;
-        };
-
-        let vertex_count = if STRIP {
-            line_gizmo.strip_vertex_count
-        } else {
-            line_gizmo.list_vertex_count
-        };
-
-        if vertex_count < 2 {
-            return RenderCommandResult::Success;
-        }
-
-        let instances = if STRIP {
-            let item_size = VertexFormat::Float32x3.size();
-            let buffer_size = line_gizmo.strip_position_buffer.size() - item_size;
-
-            pass.set_vertex_buffer(0, line_gizmo.strip_position_buffer.slice(..buffer_size));
-            pass.set_vertex_buffer(1, line_gizmo.strip_position_buffer.slice(item_size..));
-
-            let item_size = VertexFormat::Float32x4.size();
-            let buffer_size = line_gizmo.strip_color_buffer.size() - item_size;
-
-            pass.set_vertex_buffer(2, line_gizmo.strip_color_buffer.slice(..buffer_size));
-            pass.set_vertex_buffer(3, line_gizmo.strip_color_buffer.slice(item_size..));
-
-            vertex_count - 1
-        } else {
-            pass.set_vertex_buffer(0, line_gizmo.list_position_buffer.slice(..));
-            pass.set_vertex_buffer(1, line_gizmo.list_color_buffer.slice(..));
-
-            vertex_count / 2
-        };
-
-        pass.draw(0..6, 0..instances);
-
-        RenderCommandResult::Success
-    }
-}
-
-#[cfg(feature = "bevy_render")]
-struct DrawLineJointGizmo;
-#[cfg(all(
-    feature = "bevy_render",
-    any(feature = "bevy_pbr", feature = "bevy_sprite_render")
-))]
-impl<P: PhaseItem> RenderCommand<P> for DrawLineJointGizmo {
-    type Param = SRes<RenderAssets<GpuLineGizmo>>;
-    type ViewQuery = ();
-    type ItemQuery = Read<GizmoMeshConfig>;
-
-    #[inline]
-    fn render<'w>(
-        _item: &P,
-        _view: ROQueryItem<'w, '_, Self::ViewQuery>,
-        config: Option<ROQueryItem<'w, '_, Self::ItemQuery>>,
-        line_gizmos: SystemParamItem<'w, '_, Self::Param>,
-        pass: &mut TrackedRenderPass<'w>,
-    ) -> RenderCommandResult {
-        let Some(config) = config else {
-            return RenderCommandResult::Skip;
-        };
-        let Some(line_gizmo) = line_gizmos.into_inner().get(&config.handle) else {
-            return RenderCommandResult::Skip;
-        };
-
-        if line_gizmo.strip_vertex_count <= 2 {
-            return RenderCommandResult::Success;
-        };
-
-        if config.line_joints == GizmoLineJoint::None {
-            return RenderCommandResult::Success;
-        };
-
-        let instances = {
-            let item_size = VertexFormat::Float32x3.size();
-            // position_a
-            let buffer_size_a = line_gizmo.strip_position_buffer.size() - item_size * 2;
-            pass.set_vertex_buffer(0, line_gizmo.strip_position_buffer.slice(..buffer_size_a));
-            // position_b
-            let buffer_size_b = line_gizmo.strip_position_buffer.size() - item_size;
-            pass.set_vertex_buffer(
-                1,
-                line_gizmo
-                    .strip_position_buffer
-                    .slice(item_size..buffer_size_b),
-            );
-            // position_c
-            pass.set_vertex_buffer(2, line_gizmo.strip_position_buffer.slice(item_size * 2..));
-
-            // color
-            let item_size = VertexFormat::Float32x4.size();
-            let buffer_size = line_gizmo.strip_color_buffer.size() - item_size;
-            // This corresponds to the color of position_b, hence starts from `item_size`
-            pass.set_vertex_buffer(
-                3,
-                line_gizmo.strip_color_buffer.slice(item_size..buffer_size),
-            );
-
-            line_gizmo.strip_vertex_count - 2
-        };
-
-        let vertices = match config.line_joints {
-            GizmoLineJoint::None => unreachable!(),
-            GizmoLineJoint::Miter => 6,
-            GizmoLineJoint::Round(resolution) => resolution * 3,
-            GizmoLineJoint::Bevel => 3,
-        };
-
-        pass.draw(0..vertices, 0..instances);
-
-        RenderCommandResult::Success
-    }
-}
-
-#[cfg(all(
-    feature = "bevy_render",
-    any(feature = "bevy_pbr", feature = "bevy_sprite_render")
-))]
-fn line_gizmo_vertex_buffer_layouts(strip: bool) -> Vec<VertexBufferLayout> {
-    use VertexFormat::*;
-    let mut position_layout = VertexBufferLayout {
-        array_stride: Float32x3.size(),
-        step_mode: VertexStepMode::Instance,
-        attributes: vec![VertexAttribute {
-            format: Float32x3,
-            offset: 0,
-            shader_location: 0,
-        }],
-    };
-
-    let mut color_layout = VertexBufferLayout {
-        array_stride: Float32x4.size(),
-        step_mode: VertexStepMode::Instance,
-        attributes: vec![VertexAttribute {
-            format: Float32x4,
-            offset: 0,
-            shader_location: 2,
-        }],
-    };
-
-    if strip {
-        vec![
-            position_layout.clone(),
-            {
-                position_layout.attributes[0].shader_location = 1;
-                position_layout
-            },
-            color_layout.clone(),
-            {
-                color_layout.attributes[0].shader_location = 3;
-                color_layout
-            },
-        ]
-    } else {
-        position_layout.array_stride *= 2;
-        position_layout.attributes.push(VertexAttribute {
-            format: Float32x3,
-            offset: Float32x3.size(),
-            shader_location: 1,
-        });
-
-        color_layout.array_stride *= 2;
-        color_layout.attributes.push(VertexAttribute {
-            format: Float32x4,
-            offset: Float32x4.size(),
-            shader_location: 3,
-        });
-
-        vec![position_layout, color_layout]
-    }
-}
-
-#[cfg(all(
-    feature = "bevy_render",
-    any(feature = "bevy_pbr", feature = "bevy_sprite_render")
-))]
-fn line_joint_gizmo_vertex_buffer_layouts() -> Vec<VertexBufferLayout> {
-    use VertexFormat::*;
-    let mut position_layout = VertexBufferLayout {
-        array_stride: Float32x3.size(),
-        step_mode: VertexStepMode::Instance,
-        attributes: vec![VertexAttribute {
-            format: Float32x3,
-            offset: 0,
-            shader_location: 0,
-        }],
-    };
-
-    let color_layout = VertexBufferLayout {
-        array_stride: Float32x4.size(),
-        step_mode: VertexStepMode::Instance,
-        attributes: vec![VertexAttribute {
-            format: Float32x4,
-            offset: 0,
-            shader_location: 3,
-        }],
-    };
-
-    vec![
-        position_layout.clone(),
-        {
-            position_layout.attributes[0].shader_location = 1;
-            position_layout.clone()
-        },
-        {
-            position_layout.attributes[0].shader_location = 2;
-            position_layout
-        },
-        color_layout.clone(),
-    ]
-=======
->>>>>>> 1e7f4931
 }